--- conflicted
+++ resolved
@@ -230,12 +230,8 @@
       "line_comment": ["//"],
       "multi_line_comments": [["/*", "*/"]],
       "quotes": [["\\\"", "\\\""]],
-<<<<<<< HEAD
       "verbatim_quotes": [["@\\\"", "\\\""]],
-      "extensions": ["cs"]
-=======
       "extensions": ["cs", "csx"]
->>>>>>> 223813a4
     },
     "CShell": {
       "name": "C Shell",
